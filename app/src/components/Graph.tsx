--- conflicted
+++ resolved
@@ -265,21 +265,14 @@
           >
             <Github />
           </a>
-<<<<<<< HEAD
         </div>
-        <Box>
+        <Box flow="column" items="center" gap={2}>
           <Type as="button" onClick={downloadImageAsSVG} title="Download SVG">
             SVG
           </Type>
           |
           <Type as="button" onClick={downloadImageAsJPG} title="Download JPG">
             JPG
-=======
-        </Box>
-        <Box flow="column" items="center" gap={2}>
-          <Type as="button" onClick={downloadImage} title="Download SVG">
-            Download
->>>>>>> ed5d0d7e
           </Type>
           |
           <Type as="button" onClick={downloadImageAsPNG} title="Download PNG">
